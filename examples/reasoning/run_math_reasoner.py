--- conflicted
+++ resolved
@@ -90,11 +90,7 @@
         max_prompt_length=2048,
         config=None,
         n_parallel_agents=n_parallel_agents,
-<<<<<<< HEAD
-        enable_thinking=True,
-=======
         disable_thinking=False
->>>>>>> e401ff62
     )
 
     tasks = load_data(n=32, dataset_enum=TestDataset.Math.AIME)[:10]
