import concurrent.futures
import asyncio
from threading import Thread
from queue import Queue
from typing import Type, Dict, List
import numpy as np
import torch
from pprint import pprint
from omegaconf import OmegaConf, open_dict
import uuid
from functools import partial
from jinja2 import Template
import re

from verl import DataProto
from verl.trainer.ppo.ray_trainer import (
    RayPPOTrainer, 
    Role, 
    WorkerType,
    ResourcePoolManager,
    RayWorkerGroup,
    compute_response_mask,
    compute_timing_metrics, 
    compute_data_metrics,
    dataprotoitem_to_dataproto,
    compute_advantage,
    reduce_metrics,
    _timer,
)
from verl.single_controller.ray import RayResourcePool, RayWorkerGroup, RayClassWithInitArgs
from verl.protocol import pad_dataproto_to_divisor, unpad_dataproto, DataProtoItem
from rllm.engine.agent_execution_engine import AgentExecutionEngine
from rllm.engine.async_agent_execution_engine import AsyncAgentExecutionEngine
import math
from functools import reduce
class AgentPPOTrainer(RayPPOTrainer):

    def __init__(
            self,
            config,
            tokenizer,
            role_worker_mapping: dict[Role, WorkerType],
            resource_pool_manager: ResourcePoolManager,
            ray_worker_group_cls: RayWorkerGroup = RayWorkerGroup,
            reward_fn=None,
            val_reward_fn=None,
            env_class=None,
            agent_class=None,
        ):
        super().__init__(config=config, tokenizer=tokenizer, role_worker_mapping=role_worker_mapping,
                         resource_pool_manager=resource_pool_manager, ray_worker_group_cls=ray_worker_group_cls,
                         reward_fn=reward_fn, val_reward_fn=val_reward_fn)
        self.env_class = env_class
        self.agent_class = agent_class

        if self.config.agent.step_advantage_broadcast:
            print(f"Using step-wise advantage broadcasting, max_prompt_length and max_response_length will be applied step-wise")
        else:
            print(f"Using trajectory advantage, max_prompt_length and max_response_length will be applied episode-wise")
    
    def init_workers(self):
        super().init_workers()

        # Initialize additional agent class 
        # Number of agents is set to be 0 initially
        if self.hybrid_engine: 
            agent_rollout_wg = self.actor_rollout_wg
        else:
            agent_rollout_wg = self.rollout_wg
        
        if self.config.agent.async_engine:
            if self.config.actor_rollout_ref.rollout.mode == "async":
                rollout_engine = self.async_rollout_manager
            else:
                rollout_engine = agent_rollout_wg

            self.agent_execution_engine = AsyncAgentExecutionEngine(
                rollout_engine=rollout_engine,
                config=self.config,
                engine_name="verl",
                tokenizer=self.tokenizer,
                model_path=self.config.actor_rollout_ref.model.path,
                max_steps=self.config.agent.max_steps,
                max_response_length=self.config.data.max_response_length,
                max_prompt_length=self.config.data.max_prompt_length,
                n_parallel_agents=self.config.agent.n_parallel_agents,
                agent_class=self.agent_class,
                agent_args=self.config.agent.get("agent_args", {}),
                env_class=self.env_class,
                env_args=self.config.env.get("env_args", {}),
<<<<<<< HEAD
                enforce_max_prompt_length=self.config.agent.step_advantage_broadcast,
=======
                trajectory_timeout=self.config.agent.trajectory_timeout,
>>>>>>> 2cebd986
            )
        else:
            self.agent_execution_engine = AgentExecutionEngine(
                rollout_engine=agent_rollout_wg,
                engine_name="verl",
                tokenizer=self.tokenizer,
                config=self.config,
                model_path=self.config.actor_rollout_ref.model.path,
                max_steps=self.config.agent.max_steps,
                max_response_length=self.config.data.max_response_length,
                max_prompt_length=self.config.data.max_prompt_length,
                enforce_max_prompt_length=self.config.agent.step_advantage_broadcast,
            )

    def init_envs_and_agents(self, batch):
        """
        Initialize environment depending on env_class with the necessary extra_info, also set uid of the batch.
        """
        env_args = batch.non_tensor_batch["extra_info"].tolist()
        envs = [self.env_class.from_json({**env_args[i], **self.config.env.get("env_args", {})}) for i in range(len(env_args))]
        agents = [self.agent_class(**self.config.agent.get("agent_args", {})) for _ in range(len(envs))]
        self.agent_execution_engine.update_envs_and_agents(envs, agents)
        return envs

    def fit_agent(self):
        """
        The training loop of PPO. Adapted to train the underlying model of agent.
        """
        from verl.utils.tracking import Tracking
        from omegaconf import OmegaConf

        logger = Tracking(
            project_name=self.config.trainer.project_name,
            experiment_name=self.config.trainer.experiment_name,
            default_backend=self.config.trainer.logger,
            config=OmegaConf.to_container(self.config, resolve=True),
        )

        self.global_steps = 0

        # load checkpoint before doing anything
        self._load_checkpoint()

        # perform validation before training
        if self.val_reward_fn is not None and self.config.trainer.get(
            "val_before_train", True
        ):
            val_metrics = self._validate_agent()
            pprint(f"Initial validation metrics: {val_metrics}")
            logger.log(data=val_metrics, step=self.global_steps)
            if self.config.trainer.get("val_only", False):
                return
        # we start from step 1
        self.global_steps += 1

        for epoch in range(self.config.trainer.total_epochs):
            pprint(f"epoch {epoch}, step {self.global_steps} started")
            for batch_dict in self.train_dataloader:
                batch: DataProto = DataProto.from_single_dict(batch_dict)
                batch.non_tensor_batch['uid'] = np.array([str(uuid.uuid4()) for _ in range(len(batch.batch))], dtype=object)
                batch = batch.repeat(
                    repeat_times=self.config.actor_rollout_ref.rollout.n,
                    interleave=True,
                )

                metrics = {}
                timing_raw = {}

                batch.pop(batch_keys=["input_ids", "attention_mask", "position_ids"])
                batch.meta_info = {
                    "agent_rollout": True,  # no need to generate multiple ones since environment is repeated already
                }

                with _timer("step", timing_raw):
                    self.init_envs_and_agents(batch)
                    
                    if not self.config.agent.step_advantage_broadcast:
                        final_gen_batch_output = self.generate_agent_trajectory(timing_raw=timing_raw, meta_info=batch.meta_info)
                        batch = batch.union(final_gen_batch_output)
                    else:
                        final_gen_batch_output = self.generate_agent_steps(timing_raw=timing_raw, meta_info=batch.meta_info)
                        repeat_counts = final_gen_batch_output.meta_info["repeat_counts"]
                        # need to repeat to make shape match
                        batch = batch.repeat_by_counts(repeat_counts, interleave=True)
                        final_gen_batch_output.meta_info.pop("repeat_counts", None) # no longer needed after this
                        # batch needs to be padded to divisor of world size, we will pad with everything masked out
                        batch = batch.union(final_gen_batch_output)
                        batch = self._masked_pad_to_update_world_size(batch=batch)

                    # compute values
                    if self.use_critic:
                        with _timer("values", timing_raw):
                            values = self.critic_wg.compute_values(batch)
                            batch = batch.union(values)

                    with _timer("adv", timing_raw):
                        # compute scores using reward model and/or reward function
                        if self.use_rm:
                            reward_tensor = self.rm_wg.compute_rm_score(batch)
                            batch = batch.union(reward_tensor)

                        # reward tensor for env-based trajectory data can be obtained by processing the trajectories
                        if "token_level_scores" not in batch.batch:  
                            reward_tensor = self.reward_fn(batch)
                            batch.batch["token_level_scores"] = reward_tensor
                        else:
                            reward_tensor = batch.batch["token_level_scores"] # filled in by environment collected trajectory transformation

                        # Rejection sampling based on rewards
                        # Group rewards by uid
                        uids = batch.non_tensor_batch["uid"]
                        unique_uids = np.unique(uids)
                        valid_mask = torch.ones(len(uids), dtype=torch.bool)
                        solve_none = 0
                        solve_all = 0
                        for uid in unique_uids:
                            uid_mask = uids == uid
                            uid_rewards = reward_tensor[uid_mask].sum(
                                -1
                            )  # Sum rewards for each sequence

                            # Check if all rewards are <= 0 or all are 1 >= for this uid
                            if (uid_rewards <= 0).all():
                                valid_mask[uid_mask] = False
                                solve_none += 1
                            elif (uid_rewards >= 1).all():
                                valid_mask[uid_mask] = False
                                solve_all += 1

                        # Log to metrics
                        metrics["batch/solve_none"] = solve_none
                        metrics["batch/solve_all"] = solve_all

                        if self.config.trainer.rejection_sample:
                            if self.config.agent.step_advantage_broadcast:
                                raise Exception("Rejection sampling not supported on stepwise advantage broadcasting yet")
                            # If no valid samples remain, skip this batch and get a new one
                            if not valid_mask.any():
                                continue

                            # Filter batch to keep only valid samples
                            batch = batch[valid_mask]
                            batch = dataprotoitem_to_dataproto(batch)
                            # Round down to the nearest multiple of world size
                            num_trainer_replicas = self.actor_rollout_wg.world_size
                            max_batch_size = (
                                batch.batch["input_ids"].shape[0]
                                // num_trainer_replicas
                            ) * num_trainer_replicas
                            if not max_batch_size:
                                # give up, you got everything either all wrong or right.
                                continue

                            size_mask = torch.zeros(
                                batch.batch["input_ids"].shape[0], dtype=torch.bool
                            )
                            size_mask[:max_batch_size] = True
                            batch = batch[size_mask]
                            batch = dataprotoitem_to_dataproto(batch)

                        # recompute old_log_probs
                        with _timer("old_log_prob", timing_raw):
                            old_log_prob = self.actor_rollout_wg.compute_log_prob(batch)
                            batch = batch.union(old_log_prob)

                        if self.use_reference_policy:
                            # compute reference log_prob
                            with _timer("ref", timing_raw):
                                ref_log_prob = self.ref_policy_wg.compute_ref_log_prob(
                                    batch
                                )
                                batch = batch.union(ref_log_prob)

                        # compute rewards with KL penalty if needed

                        # Note: This kl penalty applied directly over the rewards is disabled for GRPO. The kl penalty is applied at dp_actor.py
                        # where it is subtracted directly from the policy loss

                        # if not self.config.actor_rollout_ref.actor.use_kl_loss:
                        #     batch, kl_metrics = apply_kl_penalty(batch,
                        #                                        kl_ctrl=self.kl_ctrl,
                        #                                        kl_penalty=self.config.algorithm.kl_penalty)
                        #     metrics.update(kl_metrics)
                        # else:
                        #     batch.batch['token_level_rewards'] = batch.batch['token_level_scores']

                        batch.batch["token_level_rewards"] = batch.batch["token_level_scores"]


                        if self.config.agent.step_advantage_broadcast:
                            # In case of step-wise advantage broadcast, we would split out the final steps, then merge again
                            is_last_step = batch.non_tensor_batch["is_last_step"]
                            last_step_indices = np.where(is_last_step)[0]  
                            other_step_indices = np.where(~is_last_step)[0]  
                            other_step_batch = batch.select_idxs(other_step_indices)
                            batch = batch.select_idxs(last_step_indices) # This batch only has last steps
                            

                        # compute advantages, executed on the driver process
                        batch = compute_advantage(
                            batch,
                            adv_estimator=self.config.algorithm.adv_estimator,
                            gamma=self.config.algorithm.gamma,
                            lam=self.config.algorithm.lam,
                            mask_truncated_samples=self.config.algorithm.mask_truncated_samples,
                            clip_advantages=self.config.algorithm.clip_advantages,
                        )

                        if self.config.agent.step_advantage_broadcast:
                            # Merging the separated out steps using the advantage from last steps
                            self._stepwise_advantage_broadcast(batch, other_step_batch=other_step_batch)
                            # batch = batch.merge(other_step_batch)
                            batch = DataProto.concat([batch, other_step_batch])

                    # balance the number of valid tokens on each dp rank.
                    # Note that this breaks the order of data inside the batch.
                    # Please take care when you implement group based adv computation such as GRPO and rloo
                    self._balance_batch(batch, metrics=metrics)

                    # compute global_valid tokens
                    batch.meta_info["global_token_num"] = torch.sum(
                        batch.batch["attention_mask"], dim=-1
                    ).tolist()

                    # update critic
                    if self.use_critic:
                        with _timer("update_critic", timing_raw):
                            critic_output = self.critic_wg.update_critic(batch)
                        critic_output_metrics = reduce_metrics(
                            critic_output.meta_info["metrics"]
                        )
                        metrics.update(critic_output_metrics)

                    # implement critic warmup
                    if self.config.trainer.critic_warmup <= self.global_steps:
                        # update actor
                        with _timer("update_actor", timing_raw):
                            actor_output = self.actor_rollout_wg.update_actor(batch)
                        actor_output_metrics = reduce_metrics(
                            actor_output.meta_info["metrics"]
                        )
                        metrics.update(actor_output_metrics)

                    # validate
                    if (
                        self.val_reward_fn is not None
                        and self.config.trainer.test_freq > 0
                        and self.global_steps % self.config.trainer.test_freq == 0
                    ):
                        with _timer("testing", timing_raw):
                            val_metrics: dict = self._validate_agent()
                        metrics.update(val_metrics)

                    if (
                        self.config.trainer.save_freq > 0
                        and self.global_steps % self.config.trainer.save_freq == 0
                    ):
                        with _timer("save_checkpoint", timing_raw):
                            self._save_checkpoint()

                # collect metrics
                metrics.update(
                    compute_data_metrics(batch=batch, use_critic=self.use_critic)
                )
                metrics.update(
                    compute_timing_metrics(batch=batch, timing_raw=timing_raw)
                )

                # TODO: make a canonical logger that supports various backend
                logger.log(data=metrics, step=self.global_steps)

                self.global_steps += 1

                if self.global_steps >= self.total_training_steps:

                    # perform validation after training
                    if self.val_reward_fn is not None:
                        val_metrics = self._validate_agent()
                        pprint(f"Final validation metrics: {val_metrics}")
                        logger.log(data=val_metrics, step=self.global_steps)
                    return

    def _validate_agent(self):
        rewards_lst = []
        env_rewards_lst = []
        data_source_lst = []
        for test_data in self.val_dataloader:
            test_batch = DataProto.from_single_dict(test_data)

            n_val_samples = self.config.actor_rollout_ref.rollout.val_kwargs.n
            test_batch = test_batch.repeat(repeat_times=n_val_samples, interleave=True)
            test_batch.pop(["input_ids", "attention_mask", "position_ids"])  # these are not needed for environment based interaction
            test_batch.meta_info = {
                "eos_token_id": self.tokenizer.eos_token_id,
                "pad_token_id": self.tokenizer.pad_token_id,
                "recompute_log_prob": False,
                "do_sample": False,
                "validate": True,
                "agent_rollout": True
            }
            self.init_envs_and_agents(test_batch)

            if not self.config.agent.step_advantage_broadcast:
                test_output_gen_batch = self.generate_agent_trajectory(
                    meta_info=test_batch.meta_info
                )
            else:
                test_output_gen_batch = self.generate_agent_steps(meta_info=test_batch.meta_info)
                # for validation, we only need the last step
                is_last_step = test_output_gen_batch.non_tensor_batch["is_last_step"]
                last_step_indices = np.where(is_last_step)[0]  
                test_output_gen_batch = test_output_gen_batch.select_idxs(last_step_indices) # This batch only has last steps
            
            test_batch = test_batch.union(test_output_gen_batch)

            # use environment score to report validation reward
            reward_tensor = test_batch.batch["token_level_scores"] 
            env_reward_tensor = test_batch.batch["environment_scores"]

            rewards_lst.append(reward_tensor.sum(-1).cpu())
            env_rewards_lst.append(env_reward_tensor.sum(-1).cpu())
            data_source_lst.append(
                test_batch.non_tensor_batch.get(
                    "data_source", ["unknown"] * reward_tensor.shape[0]
                )
            )

        reward_tensor = torch.cat(rewards_lst, dim=0)  # (batch_size,)
        env_reward_tensor = torch.cat(env_rewards_lst, dim=0)  # (batch_size,)
        data_sources = np.concatenate(data_source_lst, axis=0)
        # evaluate test_score based on data source
        data_source_reward = {}
        data_source_env_reward = {}
        for i in range(reward_tensor.shape[0]):
            data_source = data_sources[i]

            if data_source not in data_source_reward:
                data_source_reward[data_source] = []
            data_source_reward[data_source].append(reward_tensor[i].item())

            if data_source not in data_source_env_reward:
                data_source_env_reward[data_source] = []
            data_source_env_reward[data_source].append(env_reward_tensor[i].item())

        metric_dict = {}
        for data_source, rewards in data_source_reward.items():
            metric_dict[f"val/test_score/{data_source}"] = np.mean(rewards)

        for data_source, env_rewards in data_source_env_reward.items():
            metric_dict[f"val/env_score/{data_source}"] = np.mean(env_rewards)

        return metric_dict

    def generate_agent_trajectory(self, timing_raw={}, meta_info=None):
        """
        Generates agent trajectories by interacting with the environment. Does not close or reset the environment afterwards

        Args:
            envs: The environments in which the agent interacts.
            agents: The agents to use for interation.
            timing_raw: Dictionary to store timing information for profiling.
            meta_info (optional): Metadata for veRL generation.

        Returns:
            DataProto: Representation of the agent's trajectories.
        """
        with _timer("collect_trajectory", timing_raw):
            trajectories = []
            if self.config.agent.async_engine:
                gen_seq_generator = self.generate_agent_trajectories_async(timing_raw=timing_raw, meta_info=meta_info, mode="Token")
                for _, trajectory in enumerate(gen_seq_generator):
                    trajectories.append(trajectory)
            else:
                # generate_trajectories returns list of trajectories.
                trajectories = self.agent_execution_engine.generate_trajectories(
                    timing_raw=timing_raw, mode="Token", meta_info=meta_info
                )
        # Sort trajectories by their idx, to ensure they are in order.
        trajectories.sort(key=lambda x: x["idx"])

        with _timer("transform_trajectory", timing_raw):
            # Transform the raw trajectories into DataProto format.
            final_gen_batch_output = self._transform_agent_trajectories(
                trajectories
            )
        return final_gen_batch_output

    def generate_agent_steps(self, timing_raw={}, meta_info=None):
        """
        Generates agent trajectories by interacting with the environment. Does not close or reset the environment afterwards.

        Returns:
            DataProto: Representation of the last step of agent's trajectories.
            Dict[str:List[DataProto]]: Index of the trajectory to the rest of the steps from the trajectory.
        """
        with _timer("collect_trajectory", timing_raw):
            steps = []
            if self.config.agent.async_engine:
                gen_seq_generator = self.generate_agent_trajectories_async(timing_raw=timing_raw, meta_info=meta_info, mode="Step")
                for _, trajectory in enumerate(gen_seq_generator):
                    steps.append(trajectory)
            else:
                # generate_trajectories returns list of trajectories.
                steps = self.agent_execution_engine.generate_trajectories(
                    timing_raw=timing_raw, mode="Step", meta_info=meta_info
                )
        # Sort trajectories by their idx, to ensure they are in order.
        steps.sort(key=lambda x: x["idx"])

        with _timer("transform_trajectory", timing_raw):
            # Transform the raw trajectories into DataProto format.
            final_gen_batch_output = self._transform_agent_steps(
                steps
            )
        return final_gen_batch_output


    def _transform_agent_trajectories(self, trajectories: List[Dict]):
        """
        Helper function to transform a list of trajectories into tokenized DataProto format.

        Args:
            trajectories (list of dict): List of trajectories to process.

        Returns:
            DataProto: A structured dataset containing input tokens, masks, and rewards.
        """
        from verl.utils.torch_functional import pad_sequence_to_length
        
        all_initial_tokens_list = []
        all_response_tokens_list = []
        all_masks_list = []
        traj_scores = []
        environment_scores = []

        for traj in trajectories:
            prompt_tokens = traj["prompt_tokens"]
            response_tokens = traj["response_tokens"]
            # test if trajectory is empty
            assert prompt_tokens.numel() != 0 and response_tokens.numel() != 0, f"Both prompt {prompt_tokens.numel()} and response {response_tokens.numel()} of trajectory shouldn't be empty. Please check make sure environment is working and the config"
            all_initial_tokens_list.append(prompt_tokens)
            all_response_tokens_list.append(response_tokens)
            all_masks_list.append(traj["response_masks"])
            traj_scores.append(traj["training_reward"])
            environment_scores.append(traj["environment_reward"])

        # reverse the list and create tensors, pad, then flip to achieve left padding
        prompts_batch = torch.nn.utils.rnn.pad_sequence(
            [torch.flip(i, dims=[0]) for i in all_initial_tokens_list], 
            batch_first=True,  
            padding_value=self.tokenizer.pad_token_id,
        ).flip(dims=[1])        

        prompts_batch = pad_sequence_to_length(prompts_batch, self.config.data.max_prompt_length, self.tokenizer.pad_token_id, left_pad=True)                   

        response_batch = torch.nn.utils.rnn.pad_sequence(
            all_response_tokens_list,
            batch_first=True,
            padding_value=self.tokenizer.pad_token_id,
        )

        max_response_length = self.config.data.max_response_length
        response_batch = pad_sequence_to_length(response_batch, max_response_length, self.tokenizer.pad_token_id, left_pad=False)           

        traj_mask = torch.nn.utils.rnn.pad_sequence(
            all_masks_list, batch_first=True, padding_value=0
        )
        traj_mask = pad_sequence_to_length(traj_mask, max_response_length, 0, left_pad=False) 

        trajectory_batch = torch.concat([prompts_batch, response_batch], dim=1)

        attention_mask = torch.where(trajectory_batch != self.tokenizer.pad_token_id, 1, 0)

        # Compute position_ids
        position_ids = (torch.cumsum(attention_mask, dim=1) - 1) * attention_mask

        # Place all rewards to last response token
        score_batch = torch.zeros_like(response_batch, dtype=torch.float32)
        environment_score_batch = torch.zeros_like(response_batch, dtype=torch.float32)

        prompt_length = prompts_batch.shape[1]
        valid_response_length_sequences = attention_mask[:, prompt_length:].sum(dim=-1)

        for i, traj_score in enumerate(traj_scores):
            last_valid_idx = valid_response_length_sequences[i] - 1
            if last_valid_idx >= 0 and last_valid_idx < score_batch.shape[1]:
                score_batch[i, last_valid_idx] = traj_score
                environment_score_batch[i, last_valid_idx] = environment_scores[i]

        tensor_batch = {
            "input_ids": trajectory_batch,
            "attention_mask": attention_mask,
            "position_ids": position_ids,
            "responses": response_batch,
            "prompts": prompts_batch,
            "token_level_scores": score_batch,
            "traj_mask": traj_mask,
            "environment_scores": environment_score_batch,
        }

        self.visualize_trajectory(DataProto.from_dict(tensors=tensor_batch))

        return DataProto.from_dict(tensors=tensor_batch)
    


    def visualize_trajectory(self, tensor_batch, sample_idx=0, max_samples=1, mask_key="traj_mask"):
        """
        Visualize the trajectory from tensor_batch by detokenizing prompts and responses,
        and highlighting the masked parts with color.
        
        Args:
            tensor_batch: The tensor batch containing trajectory data
            sample_idx: Starting index of samples to visualize
            max_samples: Maximum number of samples to visualize
        """
        from rllm.misc import colorful_print

        # Get the relevant tensors
        prompts = tensor_batch.batch["prompts"]
        responses = tensor_batch.batch["responses"]
        traj_mask = tensor_batch.batch[mask_key]
        token_level_scores = tensor_batch.batch["token_level_scores"]
        environment_scores = tensor_batch.batch["environment_scores"]
        
        batch_size = prompts.shape[0]
        end_idx = min(sample_idx + max_samples, batch_size)
        
        for i in range(sample_idx, end_idx):
            colorful_print(f"\n===== Sample {i} =====", fg="cyan", bold=True)
            
            # Detokenize prompt
            prompt_tokens = prompts[i]
            prompt_mask = prompt_tokens != self.tokenizer.pad_token_id
            valid_prompt_tokens = prompt_tokens[prompt_mask]
            prompt_text = self.tokenizer.decode(valid_prompt_tokens)
            
            colorful_print("Prompt:", fg="green", bold=True)
            colorful_print(f"{prompt_text}\n", fg="green")
            
            # Detokenize response with color highlighting for masked tokens
            response_tokens = responses[i]
            response_mask = traj_mask[i]
            
            # Get non-padding tokens
            valid_indices = response_tokens != self.tokenizer.pad_token_id
            valid_response_tokens = response_tokens[valid_indices]
            valid_response_mask = response_mask[valid_indices]
            
            # Then show token-by-token with masking
            colorful_print("Response with masking:", fg="yellow", bold=True)
            
            for j, (token, mask) in enumerate(zip(valid_response_tokens, valid_response_mask)):
                token_text = self.tokenizer.decode(token)
                
                # Check if this token has a reward
                has_reward = token_level_scores[i, j] != 0
                has_env_reward = environment_scores[i, j] != 0
                
                # Apply different colors based on mask and rewards
                if mask == 0:
                    # Masked token (not used in training)
                    colorful_print(token_text, fg="red", end="")
                elif has_reward or has_env_reward:
                    # Token with reward
                    colorful_print(token_text, bg="green", end="")
                    
                    reward_info = ""
                    if has_reward:
                        reward_info += f" R:{token_level_scores[i, j].item():.2f}"
                    if has_env_reward:
                        reward_info += f" ER:{environment_scores[i, j].item():.2f}"
                    
                    colorful_print(reward_info, fg="magenta", end="")
                else:
                    # Normal token used in training
                    colorful_print(token_text, fg="blue", end="")
            
            print()  # New line after all tokens
            
            # Print reward summary
            total_reward = token_level_scores[i].sum().item()
            total_env_reward = environment_scores[i].sum().item()
            colorful_print("Rewards:", fg="green", bold=True)
            print(f" Training={total_reward:.2f}, Environment={total_env_reward:.2f}")


    def generate_agent_trajectories_async(self, timing_raw={}, meta_info=None, mode="Token"):
        """
        Generates agent trajectories asynchronously using the agent execution engine.

        This method runs the asynchronous `trajectory_generator` in a
        separate thread and yields the results synchronously through a queue.
        This allows the main training loop (which might be synchronous) to consume
        asynchronously generated trajectories.

        Args:
            timing_raw (dict, optional): Dictionary to store timing information. Defaults to {}.
            meta_info (dict, optional): Additional metadata for the generation process. Defaults to None.

        Yields:
            Any: Items generated by the `trajectory_generator`, typically
                 representing parts or results of agent trajectories in token format.
        """
        queue = Queue()
        def runner():
            async def consume():
                async for item in self.agent_execution_engine.trajectory_generator(timing_raw=timing_raw, mode=mode, meta_info=meta_info):
                    queue.put(item)
                queue.put(None)  # sentinel to signal done
            asyncio.run(consume())
        Thread(target=runner, daemon=True).start()
        while True:
            item = queue.get()
            if item is None:
                break
            yield item

    def _transform_agent_steps(self, steps: List[Dict]):
        from verl.utils.torch_functional import pad_sequence_to_length

        all_prompts_list = [] 
        all_responses_list = []

        step_numbers = [] # number of steps of each episode, 0 indexed
        all_steps_idx_list = []
        all_steps_is_last_step_list = []
        training_rewards = []
        environment_rewards = []
        # the last step will have reward assigned and be used for advantage calculation

        for episode in steps:
            episode_steps = episode["steps"]
            idx = episode["idx"]
            training_reward = episode['training_reward']
            environment_reward = episode['environment_reward']

            all_prompts_list.extend([torch.tensor(self.tokenizer.encode(s["prompt"], add_special_tokens=False), dtype=torch.long) for s in episode_steps])
            all_responses_list.extend([torch.tensor(self.tokenizer.encode(s["response"], add_special_tokens=False), dtype=torch.long) for s in episode_steps])

            step_numbers.append(len(episode_steps) - 1)
            training_rewards.append(training_reward)
            environment_rewards.append(environment_reward)

            all_steps_idx_list.extend([idx for _ in range(len(episode_steps))])
            all_steps_is_last_step_list.extend([False for _ in range(len(episode_steps))])
            all_steps_is_last_step_list[-1] = True

        
        # Convert all steps into token tensors
        # reverse the list and create tensors, pad, then flip to achieve left padding
        prompts_batch = torch.nn.utils.rnn.pad_sequence(
            [torch.flip(i, dims=[0]) for i in all_prompts_list], 
            batch_first=True,  
            padding_value=self.tokenizer.pad_token_id,
        ).flip(dims=[1])        

        prompts_batch = pad_sequence_to_length(prompts_batch, self.config.data.max_prompt_length, self.tokenizer.pad_token_id, left_pad=True)                   

        response_batch = torch.nn.utils.rnn.pad_sequence(
            all_responses_list,
            batch_first=True,
            padding_value=self.tokenizer.pad_token_id,
        )

        max_response_length = self.config.data.max_response_length
        response_batch = pad_sequence_to_length(response_batch, max_response_length, self.tokenizer.pad_token_id, left_pad=False)    

        complete_step_batch = torch.concat([prompts_batch, response_batch], dim=1)
        attention_mask = torch.where(complete_step_batch != self.tokenizer.pad_token_id, 1, 0)
        position_ids = (torch.cumsum(attention_mask, dim=1) - 1) * attention_mask

        # same as regular repsonse_mask, padded tensors will have this zeroed out
        traj_mask = torch.where(response_batch != self.tokenizer.pad_token_id, 1, 0) 

        # Place all rewards to last response token of the last_step response
        score_batch = torch.zeros_like(response_batch, dtype=torch.float32)
        environment_score_batch = torch.zeros_like(response_batch, dtype=torch.float32)

        prompt_length = prompts_batch.shape[1]
        valid_response_length_sequences = attention_mask[:, prompt_length:].sum(dim=-1)
        
        # reward is given for last token of every step for logging purposes, but only last steps will be used to calculate advantage
        step_index = 0
        for i, traj_score in enumerate(training_rewards):
            step_num = step_numbers[i] + 1 # since step_numbers is 0 indexed
            for _ in range(step_num):
                last_valid_idx = valid_response_length_sequences[step_index] - 1
                if last_valid_idx >= 0 and last_valid_idx < score_batch.shape[1]:
                    score_batch[step_index, last_valid_idx] = traj_score
                    environment_score_batch[step_index, last_valid_idx] = environment_rewards[i]
                step_index += 1
        assert step_index == score_batch.shape[0], f"Number of total steps used should equal to batch size, but got {step_index} and {score_batch.shape[0]}"

        tensor_batch = {
            "input_ids": complete_step_batch,
            "attention_mask": attention_mask,
            "position_ids": position_ids,
            "responses": response_batch,
            "prompts": prompts_batch,
            "token_level_scores": score_batch,
            "environment_scores": environment_score_batch,
            "traj_mask": traj_mask, 
        }

        non_tensor_batch = {
            "idxs": np.array(all_steps_idx_list),
            "is_last_step": np.array(all_steps_is_last_step_list),
        }

        meta_info = {
            "repeat_counts": [x + 1 for x in step_numbers]
        }

        result = DataProto.from_dict(tensors=tensor_batch, non_tensors=non_tensor_batch, meta_info=meta_info)

        self.visualize_trajectory(result, sample_idx=0, max_samples=2)
        return result

       
    def _stepwise_advantage_broadcast(self, last_step_batch, other_step_batch):
        """
        Broadcast the advantage from last_step_batch to all other steps.
        """

        # NOTE: Currently takes the average of advantages. For GRPO, advantage and returns is uniform for each token so this makes no difference.
        # NOTE: For simplicity, assumes advantage and return is the same, which also holds for GRPO variants
        if "response_mask" not in other_step_batch.batch.keys():
            other_step_batch.batch['response_mask'] = compute_response_mask(other_step_batch)
        if "response_mask" not in last_step_batch.batch.keys():
            last_step_batch.batch['response_mask'] = compute_response_mask(last_step_batch)
        src_indices = last_step_batch.non_tensor_batch["idxs"]             
        tgt_indices = other_step_batch.non_tensor_batch["idxs"]
        src_advantages = last_step_batch.batch["advantages"]                
        src_mask = last_step_batch.batch["response_mask"]             
        tgt_mask = other_step_batch.batch["response_mask"]           

        # Build idx -> scalar advantage
        idx_to_scalar_adv = {}
        for i, idx in enumerate(src_indices):
            mask = src_mask[i].bool()
            scalar = src_advantages[i][mask].mean() 
            idx_to_scalar_adv[int(idx)] = scalar

        # Create new tensor for other_step_batch with per-token assignment
        scalar_rows = torch.stack([
            torch.full_like(tgt_mask[i], fill_value=idx_to_scalar_adv[int(idx)], dtype=torch.float32)
            for i, idx in enumerate(tgt_indices)
        ])  # shape: (N2, T)

        # Apply the response mask of the target batch
        final_advantage = scalar_rows * tgt_mask

        # Assignment
        other_step_batch.batch["advantages"] = final_advantage
        other_step_batch.batch["returns"] = final_advantage

    def _masked_pad_to_update_world_size(self, batch):
        world_sizes = []
        if self.use_critic and self.critic_wg.world_size != 0:
            world_sizes.append(self.critic_wg.world_size)
        if self.use_reference_policy and self.ref_policy_wg.world_size != 0:
            world_sizes.append(self.ref_policy_wg.world_size)
        if self.use_rm and self.rm_wg.world_size != 0:
            world_sizes.append(self.rm_wg.world_size)
        if self.hybrid_engine:
            if self.actor_rollout_wg.world_size != 0:
                world_sizes.append(self.actor_rollout_wg.world_size)
        else:
            if self.actor_wg.world_size != 0:
                world_sizes.append(self.actor_wg.world_size)
            if self.rollout_wg.world_size != 0:
                world_sizes.append(self.rollout_wg.world_size)
        if not world_sizes:
            return batch
        
        world_size = reduce(math.lcm, world_sizes)

        original_batch_size = batch.batch["prompts"].shape[0]
        batch, pad_size = pad_dataproto_to_divisor(batch, world_size)
        
        # for the padded dataproto, make the traj mask to 0. is_last_step also False
        for i in range(pad_size):
            idx = original_batch_size + i
            batch.batch["traj_mask"][idx] = torch.zeros_like(batch.batch["traj_mask"][idx])
            batch.non_tensor_batch["is_last_step"][idx] = False

        return batch<|MERGE_RESOLUTION|>--- conflicted
+++ resolved
@@ -88,11 +88,8 @@
                 agent_args=self.config.agent.get("agent_args", {}),
                 env_class=self.env_class,
                 env_args=self.config.env.get("env_args", {}),
-<<<<<<< HEAD
                 enforce_max_prompt_length=self.config.agent.step_advantage_broadcast,
-=======
                 trajectory_timeout=self.config.agent.trajectory_timeout,
->>>>>>> 2cebd986
             )
         else:
             self.agent_execution_engine = AgentExecutionEngine(
