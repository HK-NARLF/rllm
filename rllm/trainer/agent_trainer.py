import concurrent.futures
import asyncio
from threading import Thread
from queue import Queue
from typing import Type, Dict, List
import numpy as np
import torch
from pprint import pprint
from omegaconf import OmegaConf, open_dict
import uuid
from functools import partial
from jinja2 import Template
import re

from verl import DataProto
from verl.trainer.ppo.ray_trainer import (
    RayPPOTrainer, 
    Role, 
    WorkerType,
    ResourcePoolManager,
    RayWorkerGroup,
    compute_response_mask,
    compute_timing_metrics, 
    compute_data_metrics,
    dataprotoitem_to_dataproto,
    compute_advantage,
    reduce_metrics,
    _timer,
)
from verl.single_controller.ray import RayResourcePool, RayWorkerGroup, RayClassWithInitArgs
from verl.protocol import pad_dataproto_to_divisor, unpad_dataproto, DataProtoItem
from rllm.engine.agent_execution_engine import AgentExecutionEngine
from rllm.engine.async_agent_execution_engine import AsyncAgentExecutionEngine
import math
from functools import reduce
class AgentPPOTrainer(RayPPOTrainer):

    def __init__(
            self,
            config,
            tokenizer,
            role_worker_mapping: dict[Role, WorkerType],
            resource_pool_manager: ResourcePoolManager,
            ray_worker_group_cls: RayWorkerGroup = RayWorkerGroup,
            reward_fn=None,
            val_reward_fn=None,
            env_class=None,
            agent_class=None,
        ):
        super().__init__(config=config, tokenizer=tokenizer, role_worker_mapping=role_worker_mapping,
                         resource_pool_manager=resource_pool_manager, ray_worker_group_cls=ray_worker_group_cls,
                         reward_fn=reward_fn, val_reward_fn=val_reward_fn)
        self.env_class = env_class
        self.agent_class = agent_class

        if self.config.agent.step_advantage_broadcast:
            print(f"Using step-wise advantage broadcasting, max_prompt_length and max_response_length will be applied step-wise")
        else:
            print(f"Using trajectory advantage, max_prompt_length and max_response_length will be applied episode-wise")
    
    def init_workers(self):
        super().init_workers()

        # Initialize additional agent class 
        # Number of agents is set to be 0 initially
        if self.hybrid_engine: 
            self.agent_rollout_wg = self.actor_rollout_wg
        else:
<<<<<<< HEAD
            self.agent_rollout_wg = self.rollout_wg
        
        if self.config.agent.async_engine:
            self.agent_execution_engine = AsyncAgentExecutionEngine(
                rollout_engine=self.agent_rollout_wg,
=======
            agent_rollout_wg = self.rollout_wg

        if self.config.agent.async_engine:
            self.agent_execution_engine = AsyncAgentExecutionEngine(
                rollout_engine=agent_rollout_wg,
                config=self.config,
>>>>>>> 33577ca7
                engine_name="verl",
                tokenizer=self.tokenizer,
                model_path=self.config.actor_rollout_ref.model.path,
                max_steps=self.config.agent.max_steps,
                max_response_length=self.config.data.max_response_length,
                max_prompt_length=self.config.data.max_prompt_length,
                agent_class=self.agent_class,
                agent_args=self.config.agent.get("agent_args", {}),
                env_class=self.env_class,
                env_args=self.config.env.get("env_args", {}),
                enforce_max_prompt_length=self.config.agent.step_advantage_broadcast,
            )
        else:
            self.agent_execution_engine = AgentExecutionEngine(
<<<<<<< HEAD
                rollout_engine=self.agent_rollout_wg,
=======
                rollout_engine=agent_rollout_wg,
                config=self.config,
>>>>>>> 33577ca7
                engine_name="verl",
                tokenizer=self.tokenizer,
                model_path=self.config.actor_rollout_ref.model.path,
                max_steps=self.config.agent.max_steps,
                max_response_length=self.config.data.max_response_length,
                max_prompt_length=self.config.data.max_prompt_length,
                enforce_max_prompt_length=self.config.agent.step_advantage_broadcast,
            )

    def init_envs_and_agents(self, batch):
        """
        Initialize environment depending on env_class with the necessary extra_info, also set uid of the batch.
        """
        env_args = batch.non_tensor_batch["extra_info"].tolist()
        envs = [self.env_class.from_json({**env_args[i], **self.config.env.get("env_args", {})}) for i in range(len(env_args))]
        agents = [self.agent_class(**self.config.agent.get("agent_args", {})) for _ in range(len(envs))]
        self.agent_execution_engine.update_envs_and_agents(envs, agents)
        return envs

    def fit_agent(self):
        """
        The training loop of PPO. Adapted to train the underlying model of agent.
        """
        from verl.utils.tracking import Tracking
        from omegaconf import OmegaConf

        logger = Tracking(
            project_name=self.config.trainer.project_name,
            experiment_name=self.config.trainer.experiment_name,
            default_backend=self.config.trainer.logger,
            config=OmegaConf.to_container(self.config, resolve=True),
        )

        self.global_steps = 0

        # load checkpoint before doing anything
        self._load_checkpoint()

        # perform validation before training
        if self.val_reward_fn is not None and self.config.trainer.get(
            "val_before_train", True
        ):
            val_metrics = self._validate_agent()
            pprint(f"Initial validation metrics: {val_metrics}")
            logger.log(data=val_metrics, step=self.global_steps)
            if self.config.trainer.get("val_only", False):
                return
        # we start from step 1
        self.global_steps += 1

        for epoch in range(self.config.trainer.total_epochs):
            pprint(f"epoch {epoch}, step {self.global_steps} started")
            for batch_dict in self.train_dataloader:
                batch: DataProto = DataProto.from_single_dict(batch_dict)
                batch.non_tensor_batch['uid'] = np.array([str(uuid.uuid4()) for _ in range(len(batch.batch))], dtype=object)
                batch = batch.repeat(
                    repeat_times=self.config.actor_rollout_ref.rollout.n,
                    interleave=True,
                )

                metrics = {}
                timing_raw = {}

                batch.pop(batch_keys=["input_ids", "attention_mask", "position_ids"])
                batch.meta_info = {
                    "agent_rollout": True,  # no need to generate multiple ones since environment is repeated already
                }

                with _timer("step", timing_raw):
                    self.init_envs_and_agents(batch)
                    
                    if not self.config.agent.step_advantage_broadcast:
                        final_gen_batch_output = self.generate_agent_trajectory(timing_raw=timing_raw, meta_info=batch.meta_info)
                        batch = batch.union(final_gen_batch_output)
                    else:
                        final_gen_batch_output = self.generate_agent_steps(timing_raw=timing_raw, meta_info=batch.meta_info)
                        repeat_counts = final_gen_batch_output.meta_info["repeat_counts"]
                        # need to repeat to make shape match
                        batch = batch.repeat_by_counts(repeat_counts, interleave=True)
                        final_gen_batch_output.meta_info.pop("repeat_counts", None) # no longer needed after this
                        # batch needs to be padded to divisor of world size, we will pad with everything masked out
                        batch = batch.union(final_gen_batch_output)
                        batch = self._masked_pad_to_update_world_size(batch=batch)

                    # compute values
                    if self.use_critic:
                        with _timer("values", timing_raw):
                            values = self.critic_wg.compute_values(batch)
                            batch = batch.union(values)

                    with _timer("adv", timing_raw):
                        # compute scores using reward model and/or reward function
                        if self.use_rm:
                            reward_tensor = self.rm_wg.compute_rm_score(batch)
                            batch = batch.union(reward_tensor)

                        # reward tensor for env-based trajectory data can be obtained by processing the trajectories
                        if "token_level_scores" not in batch.batch:  
                            reward_tensor = self.reward_fn(batch)
                            batch.batch["token_level_scores"] = reward_tensor
                        else:
                            reward_tensor = batch.batch["token_level_scores"] # filled in by environment collected trajectory transformation

                        # Rejection sampling based on rewards
                        # Group rewards by uid
                        uids = batch.non_tensor_batch["uid"]
                        unique_uids = np.unique(uids)
                        valid_mask = torch.ones(len(uids), dtype=torch.bool)
                        solve_none = 0
                        solve_all = 0
                        for uid in unique_uids:
                            uid_mask = uids == uid
                            uid_rewards = reward_tensor[uid_mask].sum(
                                -1
                            )  # Sum rewards for each sequence

                            # Check if all rewards are <= 0 or all are 1 >= for this uid
                            if (uid_rewards <= 0).all():
                                valid_mask[uid_mask] = False
                                solve_none += 1
                            elif (uid_rewards >= 1).all():
                                valid_mask[uid_mask] = False
                                solve_all += 1

                        # Log to metrics
                        metrics["batch/solve_none"] = solve_none
                        metrics["batch/solve_all"] = solve_all

                        if self.config.trainer.rejection_sample:
                            if self.config.agent.step_advantage_broadcast:
                                raise Exception("Rejection sampling not supported on stepwise advantage broadcasting yet")
                            # If no valid samples remain, skip this batch and get a new one
                            if not valid_mask.any():
                                continue

                            # Filter batch to keep only valid samples
                            batch = batch[valid_mask]
                            batch = dataprotoitem_to_dataproto(batch)
                            # Round down to the nearest multiple of world size
                            num_trainer_replicas = self.actor_rollout_wg.world_size
                            max_batch_size = (
                                batch.batch["input_ids"].shape[0]
                                // num_trainer_replicas
                            ) * num_trainer_replicas
                            if not max_batch_size:
                                # give up, you got everything either all wrong or right.
                                continue

                            size_mask = torch.zeros(
                                batch.batch["input_ids"].shape[0], dtype=torch.bool
                            )
                            size_mask[:max_batch_size] = True
                            batch = batch[size_mask]
                            batch = dataprotoitem_to_dataproto(batch)

                        # recompute old_log_probs
                        with _timer("old_log_prob", timing_raw):
                            old_log_prob = self.actor_rollout_wg.compute_log_prob(batch)
                            batch = batch.union(old_log_prob)

                        if self.use_reference_policy:
                            # compute reference log_prob
                            with _timer("ref", timing_raw):
                                ref_log_prob = self.ref_policy_wg.compute_ref_log_prob(
                                    batch
                                )
                                batch = batch.union(ref_log_prob)

                        # compute rewards with KL penalty if needed

                        # Note: This kl penalty applied directly over the rewards is disabled for GRPO. The kl penalty is applied at dp_actor.py
                        # where it is subtracted directly from the policy loss

                        # if not self.config.actor_rollout_ref.actor.use_kl_loss:
                        #     batch, kl_metrics = apply_kl_penalty(batch,
                        #                                        kl_ctrl=self.kl_ctrl,
                        #                                        kl_penalty=self.config.algorithm.kl_penalty)
                        #     metrics.update(kl_metrics)
                        # else:
                        #     batch.batch['token_level_rewards'] = batch.batch['token_level_scores']

                        batch.batch["token_level_rewards"] = batch.batch["token_level_scores"]


                        if self.config.agent.step_advantage_broadcast:
                            # In case of step-wise advantage broadcast, we would split out the final steps, then merge again
                            is_last_step = batch.non_tensor_batch["is_last_step"]
                            last_step_indices = np.where(is_last_step)[0]  
                            other_step_indices = np.where(~is_last_step)[0]  
                            other_step_batch = batch.select_idxs(other_step_indices)
                            batch = batch.select_idxs(last_step_indices) # This batch only has last steps
                            

                        # compute advantages, executed on the driver process
                        batch = compute_advantage(
                            batch,
                            adv_estimator=self.config.algorithm.adv_estimator,
                            gamma=self.config.algorithm.gamma,
                            lam=self.config.algorithm.lam,
                            mask_truncated_samples=self.config.algorithm.mask_truncated_samples,
                            clip_advantages=self.config.algorithm.clip_advantages,
                        )

                        if self.config.agent.step_advantage_broadcast:
                            # Merging the separated out steps using the advantage from last steps
                            self._stepwise_advantage_broadcast(batch, other_step_batch=other_step_batch)
                            # batch = batch.merge(other_step_batch)
                            batch = DataProto.concat([batch, other_step_batch])

                    # balance the number of valid tokens on each dp rank.
                    # Note that this breaks the order of data inside the batch.
                    # Please take care when you implement group based adv computation such as GRPO and rloo
                    self._balance_batch(batch, metrics=metrics)

                    # compute global_valid tokens
                    batch.meta_info["global_token_num"] = torch.sum(
                        batch.batch["attention_mask"], dim=-1
                    ).tolist()

                    # update critic
                    if self.use_critic:
                        with _timer("update_critic", timing_raw):
                            critic_output = self.critic_wg.update_critic(batch)
                        critic_output_metrics = reduce_metrics(
                            critic_output.meta_info["metrics"]
                        )
                        metrics.update(critic_output_metrics)

                    # implement critic warmup
                    if self.config.trainer.critic_warmup <= self.global_steps:
                        # update actor
                        with _timer("update_actor", timing_raw):
                            actor_output = self.actor_rollout_wg.update_actor(batch)
                        actor_output_metrics = reduce_metrics(
                            actor_output.meta_info["metrics"]
                        )
                        metrics.update(actor_output_metrics)

                    # validate
                    if (
                        self.val_reward_fn is not None
                        and self.config.trainer.test_freq > 0
                        and self.global_steps % self.config.trainer.test_freq == 0
                    ):
                        with _timer("testing", timing_raw):
                            val_metrics: dict = self._validate_agent()
                        metrics.update(val_metrics)

                    if (
                        self.config.trainer.save_freq > 0
                        and self.global_steps % self.config.trainer.save_freq == 0
                    ):
                        with _timer("save_checkpoint", timing_raw):
                            self._save_checkpoint()

                # collect metrics
                metrics.update(
                    compute_data_metrics(batch=batch, use_critic=self.use_critic)
                )
                metrics.update(
                    compute_timing_metrics(batch=batch, timing_raw=timing_raw)
                )

                # TODO: make a canonical logger that supports various backend
                logger.log(data=metrics, step=self.global_steps)

                self.global_steps += 1

                if self.global_steps >= self.total_training_steps:

                    # perform validation after training
                    if self.val_reward_fn is not None:
                        val_metrics = self._validate_agent()
                        pprint(f"Final validation metrics: {val_metrics}")
                        logger.log(data=val_metrics, step=self.global_steps)
                    return

    def _validate_agent(self):
        rewards_lst = []
        env_rewards_lst = []
        data_source_lst = []
        for test_data in self.val_dataloader:
            test_batch = DataProto.from_single_dict(test_data)

            n_val_samples = self.config.actor_rollout_ref.rollout.val_kwargs.n
            test_batch = test_batch.repeat(repeat_times=n_val_samples, interleave=True)
            test_batch.pop(["input_ids", "attention_mask", "position_ids"])  # these are not needed for environment based interaction
            test_batch.meta_info = {
                "eos_token_id": self.tokenizer.eos_token_id,
                "pad_token_id": self.tokenizer.pad_token_id,
                "recompute_log_prob": False,
                "do_sample": False,
                "validate": True,
                "agent_rollout": True
            }
            self.init_envs_and_agents(test_batch)

            if not self.config.agent.step_advantage_broadcast:
                test_output_gen_batch = self.generate_agent_trajectory(
                    meta_info=test_batch.meta_info
                )
            else:
                test_output_gen_batch = self.generate_agent_steps(meta_info=test_batch.meta_info)
                # for validation, we only need the last step
                is_last_step = test_output_gen_batch.non_tensor_batch["is_last_step"]
                last_step_indices = np.where(is_last_step)[0]  
                test_output_gen_batch = test_output_gen_batch.select_idxs(last_step_indices) # This batch only has last steps
            
            test_batch = test_batch.union(test_output_gen_batch)

            # use environment score to report validation reward
            reward_tensor = test_batch.batch["token_level_scores"] 
            env_reward_tensor = test_batch.batch["environment_scores"]

            rewards_lst.append(reward_tensor.sum(-1).cpu())
            env_rewards_lst.append(env_reward_tensor.sum(-1).cpu())
            data_source_lst.append(
                test_batch.non_tensor_batch.get(
                    "data_source", ["unknown"] * reward_tensor.shape[0]
                )
            )

        reward_tensor = torch.cat(rewards_lst, dim=0)  # (batch_size,)
        env_reward_tensor = torch.cat(env_rewards_lst, dim=0)  # (batch_size,)
        data_sources = np.concatenate(data_source_lst, axis=0)
        # evaluate test_score based on data source
        data_source_reward = {}
        data_source_env_reward = {}
        for i in range(reward_tensor.shape[0]):
            data_source = data_sources[i]

            if data_source not in data_source_reward:
                data_source_reward[data_source] = []
            data_source_reward[data_source].append(reward_tensor[i].item())

            if data_source not in data_source_env_reward:
                data_source_env_reward[data_source] = []
            data_source_env_reward[data_source].append(env_reward_tensor[i].item())

        metric_dict = {}
        for data_source, rewards in data_source_reward.items():
            metric_dict[f"val/test_score/{data_source}"] = np.mean(rewards)

        for data_source, env_rewards in data_source_env_reward.items():
            metric_dict[f"val/env_score/{data_source}"] = np.mean(env_rewards)

        return metric_dict

    def generate_agent_trajectory(self, timing_raw={}, meta_info=None):
        """
        Generates agent trajectories by interacting with the environment. Does not close or reset the environment afterwards

        Args:
            envs: The environments in which the agent interacts.
            agents: The agents to use for interation.
            timing_raw: Dictionary to store timing information for profiling.
            meta_info (optional): Metadata for veRL generation.

        Returns:
            DataProto: Representation of the agent's trajectories.
        """
        with _timer("collect_trajectory", timing_raw):
            trajectories = []
            if self.config.agent.async_engine:
                gen_seq_generator = self.generate_agent_trajectories_async(timing_raw=timing_raw, meta_info=meta_info, mode="Token")
                for _, trajectory in enumerate(gen_seq_generator):
                    trajectories.append(trajectory)
            else:
                # generate_trajectories returns list of trajectories.
                trajectories = self.agent_execution_engine.generate_trajectories(
                    timing_raw=timing_raw, mode="Token", meta_info=meta_info
                )
        # Sort trajectories by their idx, to ensure they are in order.
        trajectories.sort(key=lambda x: x["idx"])

        with _timer("transform_trajectory", timing_raw):
            # Transform the raw trajectories into DataProto format.
            final_gen_batch_output = self._transform_agent_trajectories(
                trajectories
            )
        return final_gen_batch_output

    def generate_agent_steps(self, timing_raw={}, meta_info=None):
        """
        Generates agent trajectories by interacting with the environment. Does not close or reset the environment afterwards.

        Returns:
            DataProto: Representation of the last step of agent's trajectories.
            Dict[str:List[DataProto]]: Index of the trajectory to the rest of the steps from the trajectory.
        """
        with _timer("collect_trajectory", timing_raw):
            steps = []
            if self.config.agent.async_engine:
                gen_seq_generator = self.generate_agent_trajectories_async(timing_raw=timing_raw, meta_info=meta_info, mode="Step")
                for _, trajectory in enumerate(gen_seq_generator):
                    steps.append(trajectory)
            else:
                # generate_trajectories returns list of trajectories.
                steps = self.agent_execution_engine.generate_trajectories(
                    timing_raw=timing_raw, mode="Step", meta_info=meta_info
                )
        # Sort trajectories by their idx, to ensure they are in order.
        steps.sort(key=lambda x: x["idx"])

        with _timer("transform_trajectory", timing_raw):
            # Transform the raw trajectories into DataProto format.
            final_gen_batch_output = self._transform_agent_steps(
                steps
            )
        return final_gen_batch_output


    def _transform_agent_trajectories(self, trajectories: List[Dict]):
        """
        Helper function to transform a list of trajectories into tokenized DataProto format.

        Args:
            trajectories (list of dict): List of trajectories to process.

        Returns:
            DataProto: A structured dataset containing input tokens, masks, and rewards.
        """
        from verl.utils.torch_functional import pad_sequence_to_length
        
        all_initial_tokens_list = []
        all_response_tokens_list = []
        all_masks_list = []
        traj_scores = []
        environment_scores = []

        for traj in trajectories:
            prompt_tokens = traj["prompt_tokens"]
            response_tokens = traj["response_tokens"]
            # test if trajectory is empty
            assert prompt_tokens.numel() != 0 and response_tokens.numel() != 0, f"Both prompt {prompt_tokens.numel()} and response {response_tokens.numel()} of trajectory shouldn't be empty. Please check make sure environment is working and the config"
            all_initial_tokens_list.append(prompt_tokens)
            all_response_tokens_list.append(response_tokens)
            all_masks_list.append(traj["response_masks"])
            traj_scores.append(traj["training_reward"])
            environment_scores.append(traj["environment_reward"])

        # reverse the list and create tensors, pad, then flip to achieve left padding
        prompts_batch = torch.nn.utils.rnn.pad_sequence(
            [torch.flip(i, dims=[0]) for i in all_initial_tokens_list], 
            batch_first=True,  
            padding_value=self.tokenizer.pad_token_id,
        ).flip(dims=[1])        

        prompts_batch = pad_sequence_to_length(prompts_batch, self.config.data.max_prompt_length, self.tokenizer.pad_token_id, left_pad=True)                   

        response_batch = torch.nn.utils.rnn.pad_sequence(
            all_response_tokens_list,
            batch_first=True,
            padding_value=self.tokenizer.pad_token_id,
        )

        max_response_length = self.config.data.max_response_length
        response_batch = pad_sequence_to_length(response_batch, max_response_length, self.tokenizer.pad_token_id, left_pad=False)           

        traj_mask = torch.nn.utils.rnn.pad_sequence(
            all_masks_list, batch_first=True, padding_value=0
        )
        traj_mask = pad_sequence_to_length(traj_mask, max_response_length, 0, left_pad=False) 

        trajectory_batch = torch.concat([prompts_batch, response_batch], dim=1)

        attention_mask = torch.where(trajectory_batch != self.tokenizer.pad_token_id, 1, 0)

        # Compute position_ids
        position_ids = (torch.cumsum(attention_mask, dim=1) - 1) * attention_mask

        # Place all rewards to last response token
        score_batch = torch.zeros_like(response_batch, dtype=torch.float32)
        environment_score_batch = torch.zeros_like(response_batch, dtype=torch.float32)

        prompt_length = prompts_batch.shape[1]
        valid_response_length_sequences = attention_mask[:, prompt_length:].sum(dim=-1)

        for i, traj_score in enumerate(traj_scores):
            last_valid_idx = valid_response_length_sequences[i] - 1
            if last_valid_idx >= 0 and last_valid_idx < score_batch.shape[1]:
                score_batch[i, last_valid_idx] = traj_score
                environment_score_batch[i, last_valid_idx] = environment_scores[i]

        tensor_batch = {
            "input_ids": trajectory_batch,
            "attention_mask": attention_mask,
            "position_ids": position_ids,
            "responses": response_batch,
            "prompts": prompts_batch,
            "token_level_scores": score_batch,
            "traj_mask": traj_mask,
            "environment_scores": environment_score_batch,
        }

        self.visualize_trajectory(DataProto.from_dict(tensors=tensor_batch))

        return DataProto.from_dict(tensors=tensor_batch)
    


    def visualize_trajectory(self, tensor_batch, sample_idx=0, max_samples=1, mask_key="traj_mask"):
        """
        Visualize the trajectory from tensor_batch by detokenizing prompts and responses,
        and highlighting the masked parts with color.
        
        Args:
            tensor_batch: The tensor batch containing trajectory data
            sample_idx: Starting index of samples to visualize
            max_samples: Maximum number of samples to visualize
        """
        from rllm.misc import colorful_print

        # Get the relevant tensors
        prompts = tensor_batch.batch["prompts"]
        responses = tensor_batch.batch["responses"]
        traj_mask = tensor_batch.batch[mask_key]
        token_level_scores = tensor_batch.batch["token_level_scores"]
        environment_scores = tensor_batch.batch["environment_scores"]
        
        batch_size = prompts.shape[0]
        end_idx = min(sample_idx + max_samples, batch_size)
        
        for i in range(sample_idx, end_idx):
            colorful_print(f"\n===== Sample {i} =====", fg="cyan", bold=True)
            
            # Detokenize prompt
            prompt_tokens = prompts[i]
            prompt_mask = prompt_tokens != self.tokenizer.pad_token_id
            valid_prompt_tokens = prompt_tokens[prompt_mask]
            prompt_text = self.tokenizer.decode(valid_prompt_tokens)
            
            colorful_print("Prompt:", fg="green", bold=True)
            colorful_print(f"{prompt_text}\n", fg="green")
            
            # Detokenize response with color highlighting for masked tokens
            response_tokens = responses[i]
            response_mask = traj_mask[i]
            
            # Get non-padding tokens
            valid_indices = response_tokens != self.tokenizer.pad_token_id
            valid_response_tokens = response_tokens[valid_indices]
            valid_response_mask = response_mask[valid_indices]
            
            # Then show token-by-token with masking
            colorful_print("Response with masking:", fg="yellow", bold=True)
            
            for j, (token, mask) in enumerate(zip(valid_response_tokens, valid_response_mask)):
                token_text = self.tokenizer.decode(token)
                
                # Check if this token has a reward
                has_reward = token_level_scores[i, j] != 0
                has_env_reward = environment_scores[i, j] != 0
                
                # Apply different colors based on mask and rewards
                if mask == 0:
                    # Masked token (not used in training)
                    colorful_print(token_text, fg="red", end="")
                elif has_reward or has_env_reward:
                    # Token with reward
                    colorful_print(token_text, bg="green", end="")
                    
                    reward_info = ""
                    if has_reward:
                        reward_info += f" R:{token_level_scores[i, j].item():.2f}"
                    if has_env_reward:
                        reward_info += f" ER:{environment_scores[i, j].item():.2f}"
                    
                    colorful_print(reward_info, fg="magenta", end="")
                else:
                    # Normal token used in training
                    colorful_print(token_text, fg="blue", end="")
            
            print()  # New line after all tokens
            
            # Print reward summary
            total_reward = token_level_scores[i].sum().item()
            total_env_reward = environment_scores[i].sum().item()
            colorful_print("Rewards:", fg="green", bold=True)
            print(f" Training={total_reward:.2f}, Environment={total_env_reward:.2f}")


    def generate_agent_trajectories_async(self, timing_raw={}, meta_info=None, mode="Token"):
        """
        Generates agent trajectories asynchronously using the agent execution engine.

        This method runs the asynchronous `trajectory_generator` in a
        separate thread and yields the results synchronously through a queue.
        This allows the main training loop (which might be synchronous) to consume
        asynchronously generated trajectories.

        Args:
            timing_raw (dict, optional): Dictionary to store timing information. Defaults to {}.
            meta_info (dict, optional): Additional metadata for the generation process. Defaults to None.

        Yields:
            Any: Items generated by the `trajectory_generator`, typically
                 representing parts or results of agent trajectories in token format.
        """
        queue = Queue()
        def runner():
            async def consume():
                async for item in self.agent_execution_engine.trajectory_generator(timing_raw=timing_raw, mode=mode, meta_info=meta_info):
                    queue.put(item)
                queue.put(None)  # sentinel to signal done
            asyncio.run(consume())
        Thread(target=runner, daemon=True).start()
        while True:
            item = queue.get()
            if item is None:
                break
            yield item

    def _transform_agent_steps(self, steps: List[Dict]):
        from verl.utils.torch_functional import pad_sequence_to_length

        all_prompts_list = [] 
        all_responses_list = []

        step_numbers = [] # number of steps of each episode, 0 indexed
        all_steps_idx_list = []
        all_steps_is_last_step_list = []
        training_rewards = []
        environment_rewards = []
        # the last step will have reward assigned and be used for advantage calculation

        for episode in steps:
            episode_steps = episode["steps"]
            idx = episode["idx"]
            training_reward = episode['training_reward']
            environment_reward = episode['environment_reward']

            all_prompts_list.extend([torch.tensor(self.tokenizer.encode(s["prompt"], add_special_tokens=False), dtype=torch.long) for s in episode_steps])
            all_responses_list.extend([torch.tensor(self.tokenizer.encode(s["response"], add_special_tokens=False), dtype=torch.long) for s in episode_steps])

            step_numbers.append(len(episode_steps) - 1)
            training_rewards.append(training_reward)
            environment_rewards.append(environment_reward)

            all_steps_idx_list.extend([idx for _ in range(len(episode_steps))])
            all_steps_is_last_step_list.extend([False for _ in range(len(episode_steps))])
            all_steps_is_last_step_list[-1] = True

        
        # Convert all steps into token tensors
        # reverse the list and create tensors, pad, then flip to achieve left padding
        prompts_batch = torch.nn.utils.rnn.pad_sequence(
            [torch.flip(i, dims=[0]) for i in all_prompts_list], 
            batch_first=True,  
            padding_value=self.tokenizer.pad_token_id,
        ).flip(dims=[1])        

        prompts_batch = pad_sequence_to_length(prompts_batch, self.config.data.max_prompt_length, self.tokenizer.pad_token_id, left_pad=True)                   

        response_batch = torch.nn.utils.rnn.pad_sequence(
            all_responses_list,
            batch_first=True,
            padding_value=self.tokenizer.pad_token_id,
        )

        max_response_length = self.config.data.max_response_length
        response_batch = pad_sequence_to_length(response_batch, max_response_length, self.tokenizer.pad_token_id, left_pad=False)    

        complete_step_batch = torch.concat([prompts_batch, response_batch], dim=1)
        attention_mask = torch.where(complete_step_batch != self.tokenizer.pad_token_id, 1, 0)
        position_ids = (torch.cumsum(attention_mask, dim=1) - 1) * attention_mask

        # same as regular repsonse_mask, padded tensors will have this zeroed out
        traj_mask = torch.where(response_batch != self.tokenizer.pad_token_id, 1, 0) 

        # Place all rewards to last response token of the last_step response
        score_batch = torch.zeros_like(response_batch, dtype=torch.float32)
        environment_score_batch = torch.zeros_like(response_batch, dtype=torch.float32)

        prompt_length = prompts_batch.shape[1]
        valid_response_length_sequences = attention_mask[:, prompt_length:].sum(dim=-1)
        
        # reward is given for last token of every step for logging purposes, but only last steps will be used to calculate advantage
        step_index = 0
        for i, traj_score in enumerate(training_rewards):
            step_num = step_numbers[i] + 1 # since step_numbers is 0 indexed
            for _ in range(step_num):
                last_valid_idx = valid_response_length_sequences[step_index] - 1
                if last_valid_idx >= 0 and last_valid_idx < score_batch.shape[1]:
                    score_batch[step_index, last_valid_idx] = traj_score
                    environment_score_batch[step_index, last_valid_idx] = environment_rewards[i]
                step_index += 1
        assert step_index == score_batch.shape[0], f"Number of total steps used should equal to batch size, but got {step_index} and {score_batch.shape[0]}"

        tensor_batch = {
            "input_ids": complete_step_batch,
            "attention_mask": attention_mask,
            "position_ids": position_ids,
            "responses": response_batch,
            "prompts": prompts_batch,
            "token_level_scores": score_batch,
            "environment_scores": environment_score_batch,
            "traj_mask": traj_mask, 
        }

        non_tensor_batch = {
            "idxs": np.array(all_steps_idx_list),
            "is_last_step": np.array(all_steps_is_last_step_list),
        }

        meta_info = {
            "repeat_counts": [x + 1 for x in step_numbers]
        }

        result = DataProto.from_dict(tensors=tensor_batch, non_tensors=non_tensor_batch, meta_info=meta_info)

        self.visualize_trajectory(result, sample_idx=0, max_samples=2)
        return result

       
    def _stepwise_advantage_broadcast(self, last_step_batch, other_step_batch):
        """
        Broadcast the advantage from last_step_batch to all other steps.
        """

        # NOTE: Currently takes the average of advantages. For GRPO, advantage and returns is uniform for each token so this makes no difference.
        # NOTE: For simplicity, assumes advantage and return is the same, which also holds for GRPO variants
        if "response_mask" not in other_step_batch.batch.keys():
            other_step_batch.batch['response_mask'] = compute_response_mask(other_step_batch)
        if "response_mask" not in last_step_batch.batch.keys():
            last_step_batch.batch['response_mask'] = compute_response_mask(last_step_batch)
        src_indices = last_step_batch.non_tensor_batch["idxs"]             
        tgt_indices = other_step_batch.non_tensor_batch["idxs"]
        src_advantages = last_step_batch.batch["advantages"]                
        src_mask = last_step_batch.batch["response_mask"]             
        tgt_mask = other_step_batch.batch["response_mask"]           

        # Build idx -> scalar advantage
        idx_to_scalar_adv = {}
        for i, idx in enumerate(src_indices):
            mask = src_mask[i].bool()
            scalar = src_advantages[i][mask].mean() 
            idx_to_scalar_adv[int(idx)] = scalar

        # Create new tensor for other_step_batch with per-token assignment
        scalar_rows = torch.stack([
            torch.full_like(tgt_mask[i], fill_value=idx_to_scalar_adv[int(idx)], dtype=torch.float32)
            for i, idx in enumerate(tgt_indices)
        ])  # shape: (N2, T)

        # Apply the response mask of the target batch
        final_advantage = scalar_rows * tgt_mask

        # Assignment
        other_step_batch.batch["advantages"] = final_advantage
        other_step_batch.batch["returns"] = final_advantage

    def _masked_pad_to_update_world_size(self, batch):
        world_sizes = []
        if self.use_critic and self.critic_wg.world_size != 0:
            world_sizes.append(self.critic_wg.world_size)
        if self.use_reference_policy and self.ref_policy_wg.world_size != 0:
            world_sizes.append(self.ref_policy_wg.world_size)
        if self.use_rm and self.rm_wg.world_size != 0:
            world_sizes.append(self.rm_wg.world_size)
        if self.hybrid_engine:
            if self.actor_rollout_wg.world_size != 0:
                world_sizes.append(self.actor_rollout_wg.world_size)
        else:
            if self.actor_wg.world_size != 0:
                world_sizes.append(self.actor_wg.world_size)
            if self.rollout_wg.world_size != 0:
                world_sizes.append(self.rollout_wg.world_size)
        if not world_sizes:
            return batch
        
        world_size = reduce(math.lcm, world_sizes)

        original_batch_size = batch.batch["prompts"].shape[0]
        batch, pad_size = pad_dataproto_to_divisor(batch, world_size)
        
        # for the padded dataproto, make the traj mask to 0. is_last_step also False
        for i in range(pad_size):
            idx = original_batch_size + i
            batch.batch["traj_mask"][idx] = torch.zeros_like(batch.batch["traj_mask"][idx])
            batch.non_tensor_batch["is_last_step"][idx] = False

        return batch<|MERGE_RESOLUTION|>--- conflicted
+++ resolved
@@ -66,20 +66,12 @@
         if self.hybrid_engine: 
             self.agent_rollout_wg = self.actor_rollout_wg
         else:
-<<<<<<< HEAD
             self.agent_rollout_wg = self.rollout_wg
         
         if self.config.agent.async_engine:
             self.agent_execution_engine = AsyncAgentExecutionEngine(
                 rollout_engine=self.agent_rollout_wg,
-=======
-            agent_rollout_wg = self.rollout_wg
-
-        if self.config.agent.async_engine:
-            self.agent_execution_engine = AsyncAgentExecutionEngine(
-                rollout_engine=agent_rollout_wg,
                 config=self.config,
->>>>>>> 33577ca7
                 engine_name="verl",
                 tokenizer=self.tokenizer,
                 model_path=self.config.actor_rollout_ref.model.path,
@@ -94,12 +86,7 @@
             )
         else:
             self.agent_execution_engine = AgentExecutionEngine(
-<<<<<<< HEAD
                 rollout_engine=self.agent_rollout_wg,
-=======
-                rollout_engine=agent_rollout_wg,
-                config=self.config,
->>>>>>> 33577ca7
                 engine_name="verl",
                 tokenizer=self.tokenizer,
                 model_path=self.config.actor_rollout_ref.model.path,
